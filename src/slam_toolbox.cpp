/*
 * slam_toolbox
 * Copyright (c) 2008, Willow Garage, Inc.
 * Copyright Work Modifications (c) 2018, Simbe Robotics, Inc.
 *
 * THE WORK (AS DEFINED BELOW) IS PROVIDED UNDER THE TERMS OF THIS CREATIVE
 * COMMONS PUBLIC LICENSE ("CCPL" OR "LICENSE"). THE WORK IS PROTECTED BY
 * COPYRIGHT AND/OR OTHER APPLICABLE LAW. ANY USE OF THE WORK OTHER THAN AS
 * AUTHORIZED UNDER THIS LICENSE OR COPYRIGHT LAW IS PROHIBITED.
 *
 * BY EXERCISING ANY RIGHTS TO THE WORK PROVIDED HERE, YOU ACCEPT AND AGREE TO
 * BE BOUND BY THE TERMS OF THIS LICENSE. THE LICENSOR GRANTS YOU THE RIGHTS
 * CONTAINED HERE IN CONSIDERATION OF YOUR ACCEPTANCE OF SUCH TERMS AND
 * CONDITIONS.
 *
 */

/* Orginal Author for slam_karto: Brian Gerkey */
/* Heavily Modified for slam_toolbox: Steven Macenski */

#include "slam_toolbox/slam_toolbox.hpp"
#include "slam_toolbox/serialization.hpp"

namespace slam_toolbox
{

/*****************************************************************************/
SlamToolbox::SlamToolbox()
: solver_loader_("slam_toolbox", "karto::ScanSolver"),
  pause_graph_(false),
  pause_processing_(false),
  pause_new_measurements_(false),
  interactive_mode_(false),
  transform_timeout_(ros::Duration(0.2)),
  processor_type_(PROCESS),
  localization_pose_set_(false),
  first_measurement_(true),
  map_name_("/map")
/*****************************************************************************/
{
  ros::NodeHandle private_nh("~");
  nh_ = private_nh;

  interactive_server_ =
    std::make_unique<interactive_markers::InteractiveMarkerServer>(
    "slam_toolbox","",true);

  mapper_ = std::make_unique<karto::Mapper>();
  dataset_ = std::make_unique<karto::Dataset>();

  SetParams(private_nh);
  SetROSInterfaces(private_nh);
  SetSolver(private_nh);

  laser_assistant_ = std::make_unique<laser_utils::LaserAssistant>(private_nh, tf_.get(), base_frame_);
  pose_helper_ = std::make_unique<pose_utils::GetPoseHelper>(tf_.get(), base_frame_, odom_frame_);
  current_scans_ = std::make_unique<std::vector<sensor_msgs::LaserScan> >();
<<<<<<< HEAD
  map_saver_ = std::make_unique<map_saver::MapSaver>(nh_, map_name_);

  reprocessing_transform_.setIdentity();

=======
  reprocessing_transform_.setIdentity();

>>>>>>> bcb44d11
  double transform_publish_period;
  private_nh.param("transform_publish_period", transform_publish_period, 0.05);
  transform_thread_ = std::make_unique<boost::thread>(
    boost::bind(&SlamToolbox::PublishTransformLoop,
    this, transform_publish_period));
  run_thread_ = std::make_unique<boost::thread>(
    boost::bind(&SlamToolbox::Run, this));
  visualization_thread_ = std::make_unique<boost::thread>(
    boost::bind(&SlamToolbox::PublishVisualizations, this));
}

/*****************************************************************************/
void SlamToolbox::SetSolver(ros::NodeHandle& private_nh_)
/*****************************************************************************/
{
  // Set solver to be used in loop closure
  std::string solver_plugin;
  if(!private_nh_.getParam("solver_plugin", solver_plugin))
  {
    ROS_WARN("unable to find requested solver plugin, defaulting to SPA");
    solver_plugin = "solver_plugins::SpaSolver";
  }
  try 
  {
    solver_ = solver_loader_.createInstance(solver_plugin);
    ROS_INFO("Using plugin %s", solver_plugin.c_str());
  } 
  catch (const pluginlib::PluginlibException& ex)
  {
    ROS_FATAL("Failed to create %s, is it registered and built? Exception: %s.", 
      solver_plugin.c_str(), ex.what());
    exit(1);
  }
  mapper_->SetScanSolver(solver_.get());
}

/*****************************************************************************/
void SlamToolbox::SetParams(ros::NodeHandle& private_nh_)
/*****************************************************************************/
{
  map_to_odom_.setIdentity();

  if(!private_nh_.getParam("online", online_))
    online_ = true;
  if(!private_nh_.getParam("sychronous", sychronous_))
    sychronous_ = true;
  double timeout;
  if(!private_nh_.getParam("transform_timeout", timeout))
  {
    transform_timeout_ = ros::Duration(0.2);
  }
  else
  {
    transform_timeout_ = ros::Duration(timeout);
  }
  if(!private_nh_.getParam("odom_frame", odom_frame_))
    odom_frame_ = "odom";
  if(!private_nh_.getParam("map_frame", map_frame_))
    map_frame_ = "map";
  if(!private_nh_.getParam("base_frame", base_frame_))
    base_frame_ = "base_footprint";
  if(!private_nh_.getParam("laser_frame", laser_frame_))
    laser_frame_ = "laser_link";
  if(!private_nh_.getParam("throttle_scans", throttle_scans_))
    throttle_scans_ = 1;
  if(!private_nh_.getParam("publish_occupancy_map", publish_occupancy_map_))
    publish_occupancy_map_ = false;
  if(!private_nh_.getParam("minimum_time_interval", minimum_time_interval_))
    minimum_time_interval_ = 0.5;
  if(!private_nh_.getParam("resolution", resolution_))
  {
    resolution_ = 0.05;
  }

  bool debug = false;
  private_nh_.getParam("debug_logging", debug);
  if (debug)
  {
    if (ros::console::set_logger_level(ROSCONSOLE_DEFAULT_NAME,
      ros::console::levels::Debug))
    {
      ros::console::notifyLoggerLevelsChanged();   
    }
  }

  mapper_utils::setMapperParams(private_nh_, mapper_.get());
  minimum_travel_distance_ = mapper_->getParamMinimumTravelDistance();

  nh_.setParam("paused_processing", pause_processing_);
  nh_.setParam("paused_new_measurements", pause_new_measurements_);
  nh_.setParam("interactive_mode", interactive_mode_);
}

/*****************************************************************************/
void SlamToolbox::SetROSInterfaces(ros::NodeHandle& node)
/*****************************************************************************/
{
  tf_ = std::make_unique<tf::TransformListener>(ros::Duration(14400.));
  tfB_ = std::make_unique<tf::TransformBroadcaster>();
  sst_ = node.advertise<nav_msgs::OccupancyGrid>(map_name_, 1, true);
  sstm_ = node.advertise<nav_msgs::MapMetaData>(map_name_ + "_metadata", 1, true);
  localization_pose_sub_ = node.subscribe("/initialpose", 2, &SlamToolbox::LocalizePoseCallback, this);
  ssMap_ = node.advertiseService("dynamic_map", &SlamToolbox::MapCallback, this);
  ssClear_ = node.advertiseService("clear_queue", &SlamToolbox::ClearQueueCallback, this);
  ssPause_measurements_ = node.advertiseService("pause_new_measurements", &SlamToolbox::PauseNewMeasurementsCallback, this);
  ssLoopClosure_ = node.advertiseService("manual_loop_closure", &SlamToolbox::ManualLoopClosureCallback, this);
  ssInteractive_ = node.advertiseService("toggle_interactive_mode", &SlamToolbox::InteractiveCallback,this);
  ssClear_manual_ = node.advertiseService("clear_changes", &SlamToolbox::ClearChangesCallback, this);
  ssSerialize_ = node.advertiseService("serialize_map", &SlamToolbox::SerializePoseGraphCallback, this);
  ssLoadMap_ = node.advertiseService("deserialize_map", &SlamToolbox::DeserializePoseGraphCallback, this);
  scan_filter_sub_ = std::make_unique<message_filters::Subscriber<sensor_msgs::LaserScan> >(node, "/scan", 5);
  scan_filter_ = std::make_unique<tf::MessageFilter<sensor_msgs::LaserScan> >(*scan_filter_sub_, *tf_, odom_frame_, 5);
  scan_filter_->registerCallback(boost::bind(&SlamToolbox::LaserCallback, this, _1));
  marker_publisher_ = node.advertise<visualization_msgs::MarkerArray>("karto_graph_visualization",1);
  scan_publisher_ = node.advertise<sensor_msgs::LaserScan>("karto_scan_visualization",10);
}

/*****************************************************************************/
SlamToolbox::~SlamToolbox()
/*****************************************************************************/
{
  transform_thread_->join();
  run_thread_->join();
  visualization_thread_->join();
  mapper_.reset();
  dataset_.reset();
}

/*****************************************************************************/
void SlamToolbox::PublishTransformLoop(const double& transform_publish_period)
/*****************************************************************************/
{
  if(transform_publish_period == 0)
    return;

  ros::Rate r(1.0 / transform_publish_period);
  while(ros::ok())
  {
    {
      boost::mutex::scoped_lock lock(map_to_odom_mutex_);
      tfB_->sendTransform(tf::StampedTransform (map_to_odom_, 
        ros::Time::now() + transform_timeout_, map_frame_, odom_frame_));
    }
    r.sleep();
  }
}

/*****************************************************************************/
void SlamToolbox::PublishVisualizations()
/*****************************************************************************/
{
  map_.map.info.resolution = resolution_;
  map_.map.info.origin.position.x = 0.0;
  map_.map.info.origin.position.y = 0.0;
  map_.map.info.origin.position.z = 0.0;
  map_.map.info.origin.orientation.x = 0.0;
  map_.map.info.origin.orientation.y = 0.0;
  map_.map.info.origin.orientation.z = 0.0;
  map_.map.info.origin.orientation.w = 1.0;

  double map_update_interval;
  if(!nh_.getParam("map_update_interval", map_update_interval))
    map_update_interval = 10.0;
  ros::Rate r(1.0 / map_update_interval);

  while(ros::ok())
  {
    UpdateMap();
    if(!IsPaused(VISUALIZING_GRAPH))
    {
      PublishGraph();
    }
    r.sleep();
  }
}

/*****************************************************************************/
karto::LaserRangeFinder* SlamToolbox::GetLaser(const
  sensor_msgs::LaserScan::ConstPtr& scan)
/*****************************************************************************/
{
  const std::string & frame = scan->header.frame_id;

  if (laser_frame_ != frame)
  {
    ROS_FATAL_ONCE("Laser param frame: %s is not the same as the scan frame: %s."
      " This WILL cause fatal issues with deserialization or lifelong mapping.",
      laser_frame_.c_str(), frame.c_str());
  }

  if(lasers_.find(frame) == lasers_.end())
  {
    try
    {
      lasers_[frame] = laser_assistant_->toLaserMetadata(*scan);
      dataset_->Add(lasers_[frame].getLaser(), true);
    }
    catch (tf::TransformException& e)
    {
      ROS_ERROR("Failed to compute laser pose, aborting initialization (%s)",
        e.what());
      return nullptr;
    }
  }

  return lasers_[frame].getLaser();
}

/*****************************************************************************/
void SlamToolbox::PublishGraph()
/*****************************************************************************/
{
  interactive_server_->clear();
  std::unordered_map<int, Eigen::Vector3d>* graph = solver_->getGraph();

  if (graph->size() == 0)
  {
    return;
  }

  ROS_DEBUG("Graph size: %i",(int)graph->size());
  bool interactive_mode = false;
  {
    boost::mutex::scoped_lock lock(interactive_mutex_);
    interactive_mode = interactive_mode_;
  }

  visualization_msgs::MarkerArray marray;
  visualization_msgs::Marker m;
  m.header.frame_id = map_frame_;
  m.header.stamp = ros::Time::now();
  m.ns = "slam_toolbox";
  m.type = visualization_msgs::Marker::SPHERE;
  m.pose.position.z = 0.0;
  m.pose.orientation.w = 1.;
  m.scale.x = 0.1; m.scale.y = 0.1; m.scale.z = 0.1;
  m.color.r = 1.0; m.color.g = 0; m.color.b = 0.0; m.color.a = 1.;
  m.action = visualization_msgs::Marker::ADD;
  m.lifetime = ros::Duration(0.);

  for (const_graph_iterator it = graph->begin(); it != graph->end(); ++it)
  {
    m.id = it->first + 1;
    m.pose.position.x = it->second(0);
    m.pose.position.y = it->second(1);

    if (interactive_mode)
    {
      // marker and metadata
      visualization_msgs::InteractiveMarker int_marker;
      int_marker.header.frame_id = map_frame_;
      int_marker.header.stamp = ros::Time::now();
      int_marker.name = std::to_string(m.id);
      int_marker.pose.orientation.w = 1.;
      int_marker.pose.position.x = m.pose.position.x;
      int_marker.pose.position.y = m.pose.position.y;
      int_marker.scale = 0.3;

      // translate control
      visualization_msgs::InteractiveMarkerControl control;
      control.orientation_mode =
        visualization_msgs::InteractiveMarkerControl::FIXED;
      control.always_visible = true;
      control.orientation.w = 0;
      control.orientation.x = 0.7071;
      control.orientation.y = 0;
      control.orientation.z = 0.7071;
      control.interaction_mode =
        visualization_msgs::InteractiveMarkerControl::MOVE_PLANE;
      control.markers.push_back( m );
      int_marker.controls.push_back( control );

      // rotate control
      visualization_msgs::InteractiveMarkerControl control_rot;
      control_rot.orientation_mode =
        visualization_msgs::InteractiveMarkerControl::FIXED;
      control_rot.always_visible = true;
      control_rot.orientation.w = 0;
      control_rot.orientation.x = 0.7071;
      control_rot.orientation.y = 0;
      control_rot.orientation.z = 0.7071;
      control_rot.interaction_mode =
        visualization_msgs::InteractiveMarkerControl::ROTATE_AXIS;
      int_marker.controls.push_back( control_rot );

      interactive_server_->insert(int_marker,
        boost::bind(&SlamToolbox::ProcessInteractiveFeedback, this, _1));
    }
    else
    {
      marray.markers.push_back(visualization_msgs::Marker(m));
    }
  }

  if(!interactive_mode)
  {
    interactive_server_->clear();
  }

  // if disabled, clears out old markers
  interactive_server_->applyChanges();
  marker_publisher_.publish(marray);
  return;
}

/*****************************************************************************/
void SlamToolbox::ProcessInteractiveFeedback(const
  visualization_msgs::InteractiveMarkerFeedbackConstPtr &feedback)
/*****************************************************************************/
{
  if (processor_type_ == PROCESS_LOCALIZATION)
  {
    ROS_WARN_ONCE("Cannot manually correct nodes in localization modes. "
      "This message will appear once.");
    return;
  }

  // was depressed, something moved, and now released
  if (feedback->event_type ==
      visualization_msgs::InteractiveMarkerFeedback::MOUSE_UP && 
      feedback->mouse_point_valid)
  {
    // we offset by 1
    const int id = std::stoi(feedback->marker_name,nullptr,10) - 1;

    // get yaw
    tf::Quaternion quat(0.,0.,0.,1.0);
    tf::quaternionMsgToTF(feedback->pose.orientation, quat); // relative

    AddMovedNodes(id, Eigen::Vector3d(feedback->mouse_point.x,
      feedback->mouse_point.y, tf::getYaw(quat)));
  }

  if (feedback->event_type ==
      visualization_msgs::InteractiveMarkerFeedback::POSE_UPDATE)
  {

    // get scan
    const int id = std::stoi(feedback->marker_name,nullptr,10) - 1;
    sensor_msgs::LaserScan scan = current_scans_->at(id);
<<<<<<< HEAD
    const laser_utils::LaserMetadata& laser = lasers_[scan.header.frame_id];
    if (laser.isInverted())
    {
      laser.invertScan(scan);
    }
=======
>>>>>>> bcb44d11

    // create correct frame
    tf::Transform transform;
    transform.setOrigin(tf::Vector3(feedback->pose.position.x,
      feedback->pose.position.y, 0.));

    // get correct orientation
    tf::Quaternion quat(0.,0.,0.,1.0), msg_quat;

    double node_yaw, first_node_yaw;
    solver_->GetNodeOrientation(id, node_yaw);
    solver_->GetNodeOrientation(0, first_node_yaw);
    tf::Quaternion q1;
    q1.setEuler(0., 0., node_yaw - 3.14159);
    tf::Quaternion q2;
    q2.setEuler(0., 0., 3.14159); 
    quat *= q1;
    quat *= q2;

<<<<<<< HEAD
=======
    if (lasers_[scan.header.frame_id].isInverted())
    {

      sensor_msgs::LaserScan temp;
      const bool has_intensities = scan.intensities.size() > 0 ? true : false;

      for (int i = scan.ranges.size(); i != 0; i--)
      {
        temp.ranges.push_back(scan.ranges[i]);
        if (has_intensities)
        {
          temp.intensities.push_back(scan.intensities[i]);
        }
      }

      scan.ranges = temp.ranges;
      scan.intensities = temp.intensities;
    }

>>>>>>> bcb44d11
    // interfactive move
    tf::quaternionMsgToTF(feedback->pose.orientation, msg_quat);
    quat *= msg_quat;
    quat.normalize();

    transform.setRotation(quat);
    tfB_->sendTransform(tf::StampedTransform(transform, 
      ros::Time::now(), map_frame_, "karto_scan_visualization"));
    scan.header.frame_id = "karto_scan_visualization";
    scan.header.stamp = ros::Time::now();
    scan_publisher_.publish(scan);
  }
}

/*****************************************************************************/
void SlamToolbox::LaserCallback(const sensor_msgs::LaserScan::ConstPtr& scan)
/*****************************************************************************/
{
  if (!sychronous_)
  {
    // asynchonous
    karto::LaserRangeFinder* laser = GetLaser(scan);

    if(!laser)
    {
      ROS_WARN("Failed to create laser device for %s; discarding scan",
        scan->header.frame_id.c_str());
      return;
    }

    karto::Pose2 pose;
    if(!pose_helper_->getOdomPose(pose, scan->header.stamp))
    {
      return;
    }

    AddScan(laser, scan, pose);
    return;
  }

  static karto::Pose2 last_pose;
  static double last_scan_time = 0.;
  static double min_dist2 = minimum_travel_distance_ * minimum_travel_distance_;

  // we are in a paused mode, reject incomming information
  if(IsPaused(NEW_MEASUREMENTS))
  {
    return;
  }

  // let the first measurement pass to start the ball rolling
  if (first_measurement_)
  {
    karto::Pose2 pose;
    if(!pose_helper_->getOdomPose(pose, scan->header.stamp))
    {
      return;
    }
    q_.push(posedScan(scan, pose));
    last_scan_time = scan->header.stamp.toSec(); 
    last_pose = pose;
    first_measurement_ = false;
    return;
  }

  // throttled out
  if ((scan->header.seq % throttle_scans_) != 0)
  {
    return;
  }

  // not enough time
  if ((scan->header.stamp.toSec()-last_scan_time ) < minimum_time_interval_)
  {
    return;
  }

  // no odom info
  karto::Pose2 pose;
  if(!pose_helper_->getOdomPose(pose, scan->header.stamp))
  {
    return;
  }

  // check moved enough, within 10% for correction error
  const double dist2 = fabs((last_pose.GetX() - pose.GetX())*(last_pose.GetX() - 
    pose.GetX()) + (last_pose.GetY() - pose.GetY())*
    (last_pose.GetX() - pose.GetY()));
  if(dist2 < 0.8 * min_dist2 || scan->header.seq < 5)
  {
    return;
  }

  q_.push(posedScan(scan, pose));
  last_scan_time = scan->header.stamp.toSec(); 
  last_pose = pose;
  return;
}

/*****************************************************************************/
bool SlamToolbox::UpdateMap()
/*****************************************************************************/
{
  if (!publish_occupancy_map_ || sst_.getNumSubscribers() == 0)
  {
    return true;
  }

  boost::mutex::scoped_lock lock(map_mutex_);

  karto::OccupancyGrid* occ_grid = NULL;
  {
    boost::mutex::scoped_lock lock(mapper_mutex_);
    occ_grid = karto::OccupancyGrid::CreateFromScans(
      mapper_->GetAllProcessedScans(), resolution_);
  }
  
  if(!occ_grid)
  {
    return false;
  }

  // Translate to ROS format
  kt_int32s width = occ_grid->GetWidth();
  kt_int32s height = occ_grid->GetHeight();
  karto::Vector2<kt_double> offset =
    occ_grid->GetCoordinateConverter()->GetOffset();

  if(map_.map.info.width != (unsigned int) width || 
     map_.map.info.height != (unsigned int) height ||
     map_.map.info.origin.position.x != offset.GetX() ||
     map_.map.info.origin.position.y != offset.GetY())
  {
    map_.map.info.origin.position.x = offset.GetX();
    map_.map.info.origin.position.y = offset.GetY();
    map_.map.info.width = width;
    map_.map.info.height = height;
    map_.map.data.resize(map_.map.info.width * map_.map.info.height);
  }

  for (kt_int32s y = 0; y < height; y++)
  {
    for (kt_int32s x = 0; x < width; x++) 
    {
      kt_int8u value = occ_grid->GetValue(karto::Vector2<kt_int32s>(x, y));
      switch (value)
      {
        case karto::GridStates_Unknown:
          map_.map.data[MAP_IDX(map_.map.info.width, x, y)] = -1;
          break;
        case karto::GridStates_Occupied:
          map_.map.data[MAP_IDX(map_.map.info.width, x, y)] = 100;
          break;
        case karto::GridStates_Free:
          map_.map.data[MAP_IDX(map_.map.info.width, x, y)] = 0;
          break;
        default:
          ROS_WARN("Encountered unknown cell value at %d, %d", x, y);
          break;
      }
    }
  }
  
  // Set the header information on the map
  map_.map.header.stamp = ros::Time::now();
  map_.map.header.frame_id = map_frame_;
  sst_.publish(map_.map);
  sstm_.publish(map_.map.info);
  
  delete occ_grid;
  return true;
}

/*****************************************************************************/
bool SlamToolbox::AddScan(
  karto::LaserRangeFinder* laser,
	const sensor_msgs::LaserScan::ConstPtr& scan, 
  karto::Pose2& karto_pose)
/*****************************************************************************/
{  
  // Create a vector of doubles for karto
  std::vector<kt_double> readings = laser_utils::scanToReadings(*scan, lasers_[scan->header.frame_id].isInverted());

  tf::Pose pose_original = kartoPose2TfPose(karto_pose);
  tf::Pose tf_pose_transformed = reprocessing_transform_ * pose_original;

  karto::Pose2 transformed_pose;
  transformed_pose.SetX(tf_pose_transformed.getOrigin().x());
  transformed_pose.SetY(tf_pose_transformed.getOrigin().y());
  transformed_pose.SetHeading(tf::getYaw(tf_pose_transformed.getRotation()));

  // create localized range scan
  karto::LocalizedRangeScan* range_scan = 
    new karto::LocalizedRangeScan(laser->GetName(), readings);
  range_scan->SetOdometricPose(transformed_pose);
  range_scan->SetCorrectedPose(transformed_pose);

  // Add the localized range scan to the mapper
  boost::mutex::scoped_lock lock(mapper_mutex_);
  bool processed = false, update_offset = false;
  bool localize_first_match = PROCESS_LOCALIZATION && !localization_pose_set_;

  if (processor_type_ == PROCESS)
  {
    processed = mapper_->Process(range_scan);
  }
  else if (processor_type_ == PROCESS_FIRST_NODE)
  {
    processed = mapper_->ProcessAtDock(range_scan);
    processor_type_ = PROCESS;
    update_offset = true;
  }
  else if (processor_type_ == PROCESS_NEAR_REGION || localize_first_match)
  {
    karto::Pose2 estimated_starting_pose;
    estimated_starting_pose.SetX(process_near_region_pose_.x);
    estimated_starting_pose.SetY(process_near_region_pose_.y);
    estimated_starting_pose.SetHeading(process_near_region_pose_.theta);
    range_scan->SetOdometricPose(estimated_starting_pose);
    range_scan->SetCorrectedPose(estimated_starting_pose);
    processed = mapper_->ProcessAgainstNodesNearBy(range_scan);
    process_near_region_pose_ = geometry_msgs::Pose2D();
    update_offset = true;
    if (processor_type_ == PROCESS_LOCALIZATION)
    {
      localization_pose_set_ = true;
      processor_type_ = PROCESS_LOCALIZATION;
    }
    else
    {
      processor_type_ = PROCESS;   
    }
  }
  else if (processor_type_ == PROCESS_LOCALIZATION)
  {
    processed = mapper_->ProcessLocalization(range_scan);
  }
  else
  {
    ROS_FATAL("No valid processor type set! Exiting.");
    exit(-1);
  }

  if(processed)
  {
    current_scans_->push_back(*scan);
    const karto::Pose2 corrected_pose = range_scan->GetCorrectedPose();

    // Compute the map->odom transform
    tf::Stamped<tf::Pose> odom_to_map;
    tf::Stamped<tf::Pose> base_to_map(
                            tf::Transform(
                              tf::createQuaternionFromRPY(0., 0., 
                                corrected_pose.GetHeading()),
                              tf::Vector3(corrected_pose.GetX(), 
                                          corrected_pose.GetY(), 
                                          0.0)
                            ).inverse(), 
                            scan->header.stamp, base_frame_);
    try
    {
      tf_->transformPose(odom_frame_, base_to_map, odom_to_map);

      // if we're continuing a previous session, we need to
      // estimate the homogenous transformation between the old and new
      // odometry frames and transform the new session 
      // into the older session's frame
      if (update_offset)
      {
        tf::Pose odom_to_base_serialized = base_to_map.inverse();
        tf::Quaternion q1;
        tf::quaternionMsgToTF(tf::createQuaternionMsgFromYaw(
          tf::getYaw(odom_to_base_serialized.getRotation())), q1);
        odom_to_base_serialized.setRotation(q1);
        tf::Pose odom_to_base_current = kartoPose2TfPose(karto_pose);
        reprocessing_transform_ = odom_to_base_serialized * odom_to_base_current.inverse();
      }
    }
    catch(tf::TransformException e)
    {
      ROS_ERROR("Transform from base_link to odom failed.");
      odom_to_map.setIdentity();
    }

    {
      boost::mutex::scoped_lock lock(map_to_odom_mutex_);
      map_to_odom_ = tf::Transform(tf::Quaternion( odom_to_map.getRotation() ),
        tf::Point( odom_to_map.getOrigin() ) ).inverse();
    }

    // Add the localized range scan to the dataset for memory management
    if (processor_type_ != PROCESS_LOCALIZATION)
    {
      dataset_->Add(range_scan);
    }
  }
  else
  {
    delete range_scan;
  }

  return processed;
}

/*****************************************************************************/
void  SlamToolbox::ClearMovedNodes()
/*****************************************************************************/
{
  boost::mutex::scoped_lock lock(moved_nodes_mutex_);
  moved_nodes_.clear();
}

/*****************************************************************************/
void SlamToolbox::AddMovedNodes(const int& id, Eigen::Vector3d vec)
/*****************************************************************************/
{
  ROS_INFO(
    "SlamToolbox: Node %i new manual loop closure pose has been recorded.",id);
  boost::mutex::scoped_lock lock(moved_nodes_mutex_);
  moved_nodes_[id] = vec;
}

/*****************************************************************************/
bool SlamToolbox::MapCallback(
  nav_msgs::GetMap::Request &req,
  nav_msgs::GetMap::Response &res)
/*****************************************************************************/
{
  if(map_.map.info.width && map_.map.info.height)
  {
    boost::mutex::scoped_lock lock(map_mutex_);
    res = map_;
    return true;
  }
  else
    return false;
}

/*****************************************************************************/
bool SlamToolbox::ManualLoopClosureCallback(
  slam_toolbox::LoopClosure::Request  &req,
  slam_toolbox::LoopClosure::Response &resp)
/*****************************************************************************/
{
  {
    boost::mutex::scoped_lock lock(moved_nodes_mutex_);

    if (moved_nodes_.size() == 0)
    {
      ROS_WARN("No moved nodes to attempt manual loop closure.");
      return true;
    }

    ROS_INFO("SlamToolbox: Attempting to manual loop close with %i moved nodes.", 
      (int)moved_nodes_.size());
    // for each in node map
    std::map<int, Eigen::Vector3d>::const_iterator it = moved_nodes_.begin();
    for (it; it != moved_nodes_.end(); ++it)
    {
      MoveNode(it->first,
        Eigen::Vector3d(it->second(0),it->second(1), it->second(2)), false);
    }
  }

  // optimize
  mapper_->CorrectPoses();

  // update visualization and clear out nodes completed
  PublishGraph();  
  ClearMovedNodes();
  return true;
}


/*****************************************************************************/
bool SlamToolbox::InteractiveCallback(
  slam_toolbox::ToggleInteractive::Request  &req,
  slam_toolbox::ToggleInteractive::Response &resp)
/*****************************************************************************/
{
  bool interactive_mode;
  {
    boost::mutex::scoped_lock lock_i(interactive_mutex_);
    interactive_mode_ = !interactive_mode_;   
    interactive_mode = interactive_mode_;
    nh_.setParam("interactive_mode", interactive_mode_);
  }

  ROS_INFO("SlamToolbox: Toggling %s interactive mode.", 
    interactive_mode ? "on" : "off");
  PublishGraph();
  ClearMovedNodes();

  boost::mutex::scoped_lock lock_p(pause_mutex_); 
  if (interactive_mode)
  {
    // stop publishing / processing new measurements so we can move things
    pause_graph_  = true;
    pause_processing_ = true;
    nh_.setParam("paused_processing", pause_processing_);
  }
  else
  {
    // exiting interactive mode, continue publishing / processing measurements
    pause_graph_ = false;
    pause_processing_ = false;
    nh_.setParam("paused_processing", pause_processing_);
  }

  return true;
}

/*****************************************************************************/
bool SlamToolbox::PauseNewMeasurementsCallback(
  slam_toolbox::Pause::Request& req,
  slam_toolbox::Pause::Response& resp)
/*****************************************************************************/
{
  boost::mutex::scoped_lock lock(pause_mutex_); 
  pause_new_measurements_ = !pause_new_measurements_;
  nh_.setParam("paused_new_measurements", pause_new_measurements_);
  ROS_INFO("SlamToolbox: Toggled to %s",
    pause_new_measurements_ ? "pause taking new measurements." : 
    "actively taking new measurements.");
  resp.status = true;
  return true;
}


/*****************************************************************************/
bool SlamToolbox::ClearChangesCallback(
  slam_toolbox::Clear::Request  &req,
  slam_toolbox::Clear::Response &resp)
/*****************************************************************************/
{
  ROS_INFO("SlamToolbox: Clearing manual loop closure nodes.");
  PublishGraph();
  ClearMovedNodes();
  return true;
}

/*****************************************************************************/
bool SlamToolbox::ClearQueueCallback(
  slam_toolbox::ClearQueue::Request& req,
  slam_toolbox::ClearQueue::Response& resp)
/*****************************************************************************/
{
  ROS_INFO("SlamToolbox: Clearing all queued scans to add to map.");
  while(!q_.empty())
  {
    q_.pop();
  }
  resp.status = true;
  return true;
}

/*****************************************************************************/
bool SlamToolbox::IsPaused(const PausedApplication& app)
/*****************************************************************************/
{
  boost::mutex::scoped_lock lock(pause_mutex_);
  if (app == NEW_MEASUREMENTS)
  {
    return pause_new_measurements_;
  }
  else if (app == PROCESSING)
  {
    return pause_processing_;
  }
  else if (app == VISUALIZING_GRAPH)
  {
    return pause_graph_;
  }
  return false; // then assume working
}

/*****************************************************************************/
void SlamToolbox::Run()
/*****************************************************************************/
{
  if (!sychronous_)
  {
    // asychronous - don't need to run to dequeue
    ROS_INFO("Exiting Run thread - asynchronous mode selected.");
    return;
  }

  ROS_INFO("Run thread enabled - synchronous mode selected.");

  ros::Rate r(100);
  while(ros::ok())
  {
    if (!q_.empty() && !IsPaused(PROCESSING))
    {
      posedScan scanWithPose = q_.front();
      q_.pop();

      if (q_.size() > 3)
      {
        if (online_ && sychronous_)
        {
          ROS_WARN("Queue size has grown to: %i. "
            "Recommend stopping until message is gone.", (int)q_.size());
        }
        else
        {
          ROS_WARN_THROTTLE(10., "Queue size: %i", (int)q_.size());
        }
      }

      // Check whether we know about this laser yet
      karto::LaserRangeFinder* laser = GetLaser(scanWithPose.scan);

      if(!laser)
      {
        ROS_WARN("SlamToolbox: Failed to create laser"
          " device for %s; discarding scan",
          scanWithPose.scan->header.frame_id.c_str());
        break;
      }

      AddScan(laser, scanWithPose.scan, scanWithPose.pose);
      continue;
    }

    r.sleep();
  }
}

/*****************************************************************************/
void SlamToolbox::MoveNode(
  const int& id, const Eigen::Vector3d& pose, const bool correct)
/*****************************************************************************/
{
  solver_->ModifyNode(id, pose);
  if (correct)
  {
    mapper_->CorrectPoses();
  }
}

/*****************************************************************************/
bool SlamToolbox::SerializePoseGraphCallback(
  slam_toolbox::SerializePoseGraph::Request  &req,
  slam_toolbox::SerializePoseGraph::Response &resp)
/*****************************************************************************/
{
  std::string filename = req.filename;

  // if we're inside the snap, we need to write to commonly accessible space
  if (snap_utils::isInSnap())
  {
    filename = snap_utils::getSnapPath() + std::string("/") + filename;
  }

  boost::mutex::scoped_lock lock(mapper_mutex_);
  serialization::Write(filename, *mapper_, *dataset_);
  return true;
}

/*****************************************************************************/
bool SlamToolbox::DeserializePoseGraphCallback(
  slam_toolbox::DeserializePoseGraph::Request  &req,
  slam_toolbox::DeserializePoseGraph::Response &resp)
/*****************************************************************************/
{
  if (req.match_type == slam_toolbox::DeserializePoseGraph::Request::UNSET) 
  {
    ROS_ERROR("Deserialization called without valid processor type set. "
      "Undefined behavior!");
    return false;
  }

  std::string filename = req.filename;

  std::unique_ptr<karto::Dataset> dataset = std::make_unique<karto::Dataset>();
  std::unique_ptr<karto::Mapper> mapper = std::make_unique<karto::Mapper>();
  if (filename.empty())
  {
    ROS_WARN("No map file given!");
    return true;
  }

  // if we're inside the snap, we need to write to commonly accessible space
  if (snap_utils::isInSnap())
  {
    filename = snap_utils::getSnapPath() + std::string("/") + filename;
  }

  if (!serialization::Read(filename, *mapper, *dataset))
  {
    ROS_ERROR("DeserializePoseGraph: Failed to read "
      "file: %s.", filename.c_str());
    return true;
  }

  ROS_INFO("DeserializePoseGraph: Successfully read file.");

  {
    boost::mutex::scoped_lock lock(mapper_mutex_);

    solver_->Reset();

    VerticeMap mapper_vertices = mapper->GetGraph()->GetVertices();
    VerticeMap::iterator vertex_map_it = mapper_vertices.begin();
    for(vertex_map_it; vertex_map_it != mapper_vertices.end(); ++vertex_map_it)
    {
      ScanVector::iterator vertex_it = vertex_map_it->second.begin();
      for(vertex_map_it; vertex_it != vertex_map_it->second.end(); ++vertex_it)
      {
        solver_->AddNode(*vertex_it);
      }
    }

    EdgeVector mapper_edges = mapper->GetGraph()->GetEdges();
    EdgeVector::iterator edges_it = mapper_edges.begin();
    for( edges_it; edges_it != mapper_edges.end(); ++edges_it)
    {
      solver_->AddConstraint(*edges_it);
    }

    mapper->SetScanSolver(solver_.get());

    mapper_.reset();
    dataset_.reset();
    mapper_.swap(mapper);
    dataset_.swap(dataset);

    if (dataset_->GetObjects().size() < 1)
    {
      ROS_FATAL("DeserializePoseGraph: Cannot deserialize dataset with no laser objects.");
      exit(-1);
    }

    karto::LaserRangeFinder* laser =
      dynamic_cast<karto::LaserRangeFinder*>(dataset_->GetObjects()[0]);
    karto::Sensor* pSensor = dynamic_cast<karto::Sensor *>(laser);
    if (pSensor)
    {
      karto::SensorManager::GetInstance()->RegisterSensor(pSensor);

      while (true)
      {
        ROS_INFO("Waiting for scan to get metadata...");
        boost::shared_ptr<sensor_msgs::LaserScan const> scan = ros::topic::waitForMessage<sensor_msgs::LaserScan>(std::string("/scan"), ros::Duration(1.0));
        if (scan)
        {
          ROS_INFO("Got scan!");
          lasers_[laser_frame_] = laser_assistant_->toLaserMetadata(*scan);
          break;
        }
      }
    }
    else
    {
      ROS_ERROR("Invalid sensor pointer in dataset. Not able to register sensor.");
    }
  }

  solver_->Compute();
  UpdateMap();

  first_measurement_ = true;
  switch (req.match_type)
  {
    case procType::START_AT_FIRST_NODE:
      processor_type_ = PROCESS_FIRST_NODE;
      break;
    case procType::START_AT_GIVEN_POSE:
      processor_type_ = PROCESS_NEAR_REGION;
      process_near_region_pose_ = req.initial_pose;
      break;
    case procType::LOCALIZE_AT_POSE: 
      processor_type_ = PROCESS_LOCALIZATION;
      process_near_region_pose_ = req.initial_pose;
      localization_pose_set_ = false;
      break;
    default:
      ROS_FATAL("Deserialization called without valid processor type set.");
      exit(-1);
  }

  return true;
}

/*****************************************************************************/
void SlamToolbox::LocalizePoseCallback(const
  geometry_msgs::PoseWithCovarianceStampedConstPtr& msg)
/*****************************************************************************/
{
  if (processor_type_ != PROCESS_LOCALIZATION)
  {
    ROS_ERROR("LocalizePoseCallback: Cannot process localization command "
      "if not in localization mode.");
    return;
  }

  process_near_region_pose_.x = msg->pose.pose.position.x;
  process_near_region_pose_.y = msg->pose.pose.position.y;
  process_near_region_pose_.theta = tf::getYaw(msg->pose.pose.orientation);
  localization_pose_set_ = false;
  first_measurement_ = true;

  ROS_INFO("LocalizePoseCallback: Localizing to: (%0.2f %0.2f), theta=%0.2f",
    process_near_region_pose_.x, process_near_region_pose_.y,
    process_near_region_pose_.theta);
  return;
}

} // end namespace<|MERGE_RESOLUTION|>--- conflicted
+++ resolved
@@ -55,15 +55,10 @@
   laser_assistant_ = std::make_unique<laser_utils::LaserAssistant>(private_nh, tf_.get(), base_frame_);
   pose_helper_ = std::make_unique<pose_utils::GetPoseHelper>(tf_.get(), base_frame_, odom_frame_);
   current_scans_ = std::make_unique<std::vector<sensor_msgs::LaserScan> >();
-<<<<<<< HEAD
   map_saver_ = std::make_unique<map_saver::MapSaver>(nh_, map_name_);
 
   reprocessing_transform_.setIdentity();
 
-=======
-  reprocessing_transform_.setIdentity();
-
->>>>>>> bcb44d11
   double transform_publish_period;
   private_nh.param("transform_publish_period", transform_publish_period, 0.05);
   transform_thread_ = std::make_unique<boost::thread>(
@@ -404,14 +399,11 @@
     // get scan
     const int id = std::stoi(feedback->marker_name,nullptr,10) - 1;
     sensor_msgs::LaserScan scan = current_scans_->at(id);
-<<<<<<< HEAD
     const laser_utils::LaserMetadata& laser = lasers_[scan.header.frame_id];
     if (laser.isInverted())
     {
       laser.invertScan(scan);
     }
-=======
->>>>>>> bcb44d11
 
     // create correct frame
     tf::Transform transform;
@@ -431,28 +423,6 @@
     quat *= q1;
     quat *= q2;
 
-<<<<<<< HEAD
-=======
-    if (lasers_[scan.header.frame_id].isInverted())
-    {
-
-      sensor_msgs::LaserScan temp;
-      const bool has_intensities = scan.intensities.size() > 0 ? true : false;
-
-      for (int i = scan.ranges.size(); i != 0; i--)
-      {
-        temp.ranges.push_back(scan.ranges[i]);
-        if (has_intensities)
-        {
-          temp.intensities.push_back(scan.intensities[i]);
-        }
-      }
-
-      scan.ranges = temp.ranges;
-      scan.intensities = temp.intensities;
-    }
-
->>>>>>> bcb44d11
     // interfactive move
     tf::quaternionMsgToTF(feedback->pose.orientation, msg_quat);
     quat *= msg_quat;
